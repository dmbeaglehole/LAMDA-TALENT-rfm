--- conflicted
+++ resolved
@@ -267,11 +267,7 @@
                                  'tabpfn', 'tangos', 'saint', 'tabcaps', 'tabnet',
                                  'snn', 'ptarl', 'danets', 'dcn2', 'tabtransformer',
                                  'dnnr', 'switchtab', 'grownet', 'tabr', 'modernNCA',
-<<<<<<< HEAD
-                                 'hyperfast', 'bishop', 'realmlp'])
-=======
-                                 'hyperfast','bishop','protogate'])
->>>>>>> b002c3a2
+                                 'hyperfast', 'bishop', 'realmlp', 'protogate'])
     
     # optimization parameters
     parser.add_argument('--max_epoch', type=int, default=default_args['max_epoch'])
@@ -638,15 +634,12 @@
     elif model == 'bishop':
         from model.methods.bishop import BiSHopMethod
         return BiSHopMethod
-<<<<<<< HEAD
+    elif model == 'protogate':
+        from model.methods.protogate import ProtoGateMethod
+        return ProtoGateMethod
     elif model == 'realmlp':
         from model.methods.realmlp import RealMLPMethod
         return RealMLPMethod
-=======
-    elif model == 'protogate':
-        from model.methods.protogate import ProtoGateMethod
-        return ProtoGateMethod
->>>>>>> b002c3a2
     elif model == 'xgboost':
         from model.classical_methods.xgboost import XGBoostMethod
         return XGBoostMethod
